--- conflicted
+++ resolved
@@ -12,11 +12,7 @@
 
 Testing is performed with the database server running on Linux only. Other operating systems likely work without issue, although there is one [known incompatibility regarding case-insensitive filesystems](https://github.com/skeema/skeema/issues/65#issuecomment-478048414), e.g. when the database server is running on Windows or MacOS, if any schema names or table names use uppercase characters.
 
-<<<<<<< HEAD
-Some MySQL features -- such as partitioned tables and spatial types -- are [not supported yet](requirements.md#unsupported-for-alter-table) in Skeema's diff operations. Additionally, only the InnoDB storage engine is primarily supported at this time. Other storage engines are often perfectly functional in Skeema, but it depends on whether any esoteric features of the engine are used.
-=======
-Some MySQL features -- such as generated/virtual columns, spatial types, and subpartitioning -- are [not supported yet](requirements.md#unsupported-for-alter-table) in Skeema's diff operations. Additionally, only the InnoDB storage engine is primarily supported at this time. Other storage engines are often perfectly functional in Skeema, but it depends on whether any esoteric features of the engine are used.
->>>>>>> d2ae6af5
+Some MySQL features -- such as spatial indexes and subpartitioning -- are [not supported yet](requirements.md#unsupported-for-alter-table) in Skeema's diff operations. Additionally, only the InnoDB storage engine is primarily supported at this time. Other storage engines are often perfectly functional in Skeema, but it depends on whether any esoteric features of the engine are used.
 
 In all cases, Skeema's safety mechanisms will detect when a table is using unsupported features, and will alert you to this fact in `skeema diff` or `skeema push`. There is no risk of generating or executing an incorrect diff. If Skeema does not yet support a table/column feature that you need, please [open a GitHub issue](https://github.com/skeema/skeema/issues/new) so that the work can be prioritized appropriately.
 
@@ -101,12 +97,7 @@
 
 * sub-partitioning (two levels of partitioning in the same table)
 * some features of non-InnoDB storage engines
-<<<<<<< HEAD
-* spatial types
-=======
-* spatial column types
-* generated/virtual columns
->>>>>>> d2ae6af5
+* spatial indexes
 * column-level compression, with or without predefined dictionary (Percona Server 5.6.33+)
 * CHECK constraints (MySQL 8.0.16+ / Percona Server 8.0.16+ / MariaDB 10.2+)
 
